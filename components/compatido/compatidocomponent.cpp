--- conflicted
+++ resolved
@@ -315,15 +315,9 @@
 	stringstream message;
 	message << "\n\n"
 		<< "HELLO" << "\n"
-<<<<<<< HEAD
 		<< "PROTOCOL" << ": " << COMPATIDO_PROTOCOL<< "\n"
 		<< "AGENT" << ": " << COMPATIDO_NAME << "\n"
-		<< "AGENTVERSION" << ": " << COMPATIDO_RELEASE_VERSION << "\n"
-=======
-		<< "PROTOCOL" << ": " << 2 << "\n"
-		<< "AGENT" << ": " << "I2 COMPATIDO" << "\n"
 		<< "AGENTVERSION" << ": " << VERSION << "\n"
->>>>>>> 4f450a46
 		<< "STARTTIME" << ": " << static_cast<int>(Utility::GetTime()) << "\n"
 		<< "DISPOSITION" << ": " << "REALTIME" << "\n"
 		<< "CONNECTION" << ": " << connection << "\n"
@@ -363,12 +357,9 @@
 void CompatIdoComponent::SendStartProcess(void)
 {
 /* TODO */
-<<<<<<< HEAD
 #define PROGRAM_MODIFICATION_DATE "10-17-2012"
 #define PROGRAM_RELEASE_VERSION "2.0"
 
-=======
->>>>>>> 4f450a46
         stringstream message;
         message << "\n"
                 << 200 << "\n" 						/* processdata */
